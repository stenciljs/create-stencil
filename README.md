<<<<<<< HEAD
# Create a new Stencil Component Starter:
npm init stencil "project name"

### Options:

##### --app
Starter PWA app

*Usage*:
```bash
	npm init stencil "project name" --app
```
=======
```
npm init stencil
```

Created by William M. Riley:
* [Twitter](https://twitter.com/splitinfinities)
* [Github](https://github.com/splitinfinities)


## Related

 - [Stencil Documentation](https://stenciljs.com/)
 - [Stencil Worldwide Slack](https://stencil-worldwide.slack.com)
 - [Ionic](https://ionicframework.com/)
 - [Ionic Worldwide Slack](http://ionicworldwide.herokuapp.com/)
 - [Ionicons](http://ionicons.com/)
>>>>>>> 8525b214
<|MERGE_RESOLUTION|>--- conflicted
+++ resolved
@@ -1,8 +1,7 @@
-<<<<<<< HEAD
 # Create a new Stencil Component Starter:
 npm init stencil "project name"
 
-### Options:
+## Options:
 
 ##### --app
 Starter PWA app
@@ -11,10 +10,8 @@
 ```bash
 	npm init stencil "project name" --app
 ```
-=======
-```
-npm init stencil
-```
+
+=====
 
 Created by William M. Riley:
 * [Twitter](https://twitter.com/splitinfinities)
@@ -27,5 +24,4 @@
  - [Stencil Worldwide Slack](https://stencil-worldwide.slack.com)
  - [Ionic](https://ionicframework.com/)
  - [Ionic Worldwide Slack](http://ionicworldwide.herokuapp.com/)
- - [Ionicons](http://ionicons.com/)
->>>>>>> 8525b214
+ - [Ionicons](http://ionicons.com/)